package twitch

import (
	"bufio"
	"crypto/tls"
	"errors"
	"fmt"
	"io"
	"net"
	"net/textproto"
	"strings"
	"sync"
	"time"
)

const (
	// ircTwitch constant for twitch irc chat address
	ircTwitchTLS = "irc.chat.twitch.tv:6697"
	ircTwitch    = "irc.chat.twitch.tv:6667"

	pingSignature = "go-twitch-irc"
	pingMessage   = "PING :" + pingSignature

	// TagsCapability for Twitch's Tags capabilities, see https://dev.twitch.tv/docs/irc/tags
	TagsCapability = "twitch.tv/tags"

	// CommandsCapability for Twitch's Commands capabilities, see https://dev.twitch.tv/docs/irc/commands
	CommandsCapability = "twitch.tv/commands"

	// MembershipCapability for Twitch's Membership capabilities, see https://dev.twitch.tv/docs/irc/membership
	MembershipCapability = "twitch.tv/membership"
)

var (
	// ErrClientDisconnected returned from Connect() when a Disconnect() was called
	ErrClientDisconnected = errors.New("client called Disconnect()")

	// ErrLoginAuthenticationFailed returned from Connect() when either the wrong or a malformed oauth token is used
	ErrLoginAuthenticationFailed = errors.New("login authentication failed")

	// ErrConnectionIsNotOpen is returned by Disconnect in case you call it without being connected
	ErrConnectionIsNotOpen = errors.New("connection is not open")

	// WriteBufferSize can be modified to change the write channel buffer size.
	// Must be configured before NewClient is called to take effect
	WriteBufferSize = 512

	// ReadBufferSize can be modified to change the read channel buffer size.
	// Must be configured before NewClient is called to take effect
	ReadBufferSize = 64

	// DefaultCapabilities is the default caps when creating a new Client
	DefaultCapabilities = []string{TagsCapability, CommandsCapability, MembershipCapability}
)

// Internal errors
var (
	errReconnect = errors.New("reconnect")
)

// User data you receive from TMI
type User struct {
	ID          string
	Name        string
	DisplayName string
	Color       string
	Badges      map[string]int
}

// Message interface that all messages implement
type Message interface {
	GetType() MessageType
}

// RawMessage data you receive from TMI
type RawMessage struct {
	Raw     string
	Type    MessageType
	RawType string
	Tags    map[string]string
	Message string
}

// GetType implements the Message interface, and returns this message's type
func (msg *RawMessage) GetType() MessageType {
	return msg.Type
}

// WhisperMessage data you receive from WHISPER message type
type WhisperMessage struct {
	User User

	Raw       string
	Type      MessageType
	RawType   string
	Tags      map[string]string
	Message   string
	Target    string
	MessageID string
	ThreadID  string
	Emotes    []*Emote
	Action    bool
}

// GetType implements the Message interface, and returns this message's type
func (msg *WhisperMessage) GetType() MessageType {
	return msg.Type
}

// PrivateMessage data you receive from PRIVMSG message type
type PrivateMessage struct {
	User User

	Raw     string
	Type    MessageType
	RawType string
	Tags    map[string]string
	Message string
	Channel string
	RoomID  string
	ID      string
	Time    time.Time
	Emotes  []*Emote
	Bits    int
	Action  bool
}

// GetType implements the Message interface, and returns this message's type
func (msg *PrivateMessage) GetType() MessageType {
	return msg.Type
}

// ClearChatMessage data you receive from CLEARCHAT message type
type ClearChatMessage struct {
	Raw            string
	Type           MessageType
	RawType        string
	Tags           map[string]string
	Message        string
	Channel        string
	RoomID         string
	Time           time.Time
	BanDuration    int
	TargetUserID   string
	TargetUsername string
}

// GetType implements the Message interface, and returns this message's type
func (msg *ClearChatMessage) GetType() MessageType {
	return msg.Type
}

// ClearMessage data you receive from CLEARMSG message type
type ClearMessage struct {
	Raw         string
	Type        MessageType
	RawType     string
	Tags        map[string]string
	Message     string
	Channel     string
	Login       string
	TargetMsgID string
}

// GetType implements the Message interface, and returns this message's type
func (msg *ClearMessage) GetType() MessageType {
	return msg.Type
}

// RoomStateMessage data you receive from ROOMSTATE message type
type RoomStateMessage struct {
	Raw     string
	Type    MessageType
	RawType string
	Tags    map[string]string
	Message string
	Channel string
	RoomID  string
	State   map[string]int
}

// GetType implements the Message interface, and returns this message's type
func (msg *RoomStateMessage) GetType() MessageType {
	return msg.Type
}

// UserNoticeMessage  data you receive from USERNOTICE message type
type UserNoticeMessage struct {
	User User

	Raw       string
	Type      MessageType
	RawType   string
	Tags      map[string]string
	Message   string
	Channel   string
	RoomID    string
	ID        string
	Time      time.Time
	Emotes    []*Emote
	MsgID     string
	MsgParams map[string]string
	SystemMsg string
}

// GetType implements the Message interface, and returns this message's type
func (msg *UserNoticeMessage) GetType() MessageType {
	return msg.Type
}

// UserStateMessage data you receive from the USERSTATE message type
type UserStateMessage struct {
	User User

	Raw       string
	Type      MessageType
	RawType   string
	Tags      map[string]string
	Message   string
	Channel   string
	EmoteSets []string
}

// GetType implements the Message interface, and returns this message's type
func (msg *UserStateMessage) GetType() MessageType {
	return msg.Type
}

// NoticeMessage data you receive from the NOTICE message type
type NoticeMessage struct {
	Raw     string
	Type    MessageType
	RawType string
	Tags    map[string]string
	Message string
	Channel string
	MsgID   string
}

// GetType implements the Message interface, and returns this message's type
func (msg *NoticeMessage) GetType() MessageType {
	return msg.Type
}

// UserJoinMessage desJoines the message that is sent whenever a user joins a channel we're connected to
// See https://dev.twitch.tv/docs/irc/membership/#join-twitch-membership
type UserJoinMessage struct {
	Raw     string
	Type    MessageType
	RawType string

	// Channel name
	Channel string

	// User name
	User string
}

// GetType implements the Message interface, and returns this message's type
func (msg *UserJoinMessage) GetType() MessageType {
	return msg.Type
}

// UserPartMessage describes the message that is sent whenever a user leaves a channel we're connected to
// See https://dev.twitch.tv/docs/irc/membership/#part-twitch-membership
type UserPartMessage struct {
	Raw     string
	Type    MessageType
	RawType string

	// Channel name
	Channel string

	// User name
	User string
}

// GetType implements the Message interface, and returns this message's type
func (msg *UserPartMessage) GetType() MessageType {
	return msg.Type
}

// GlobalUserStateMessage On successful login, provides data about the current logged-in user through IRC tags
// See https://dev.twitch.tv/docs/irc/tags/#globaluserstate-twitch-tags
type GlobalUserStateMessage struct {
	User User

	Raw       string
	Type      MessageType
	RawType   string
	Tags      map[string]string
	EmoteSets []string
}

// GetType implements the Message interface, and returns this message's type
func (msg *GlobalUserStateMessage) GetType() MessageType {
	return msg.Type
}

// ReconnectMessage describes the
type ReconnectMessage struct {
	Raw     string
	Type    MessageType
	RawType string
}

// GetType implements the Message interface, and returns this message's type
func (msg *ReconnectMessage) GetType() MessageType {
	return msg.Type
}

// NamesMessage describes the data posted in response to a /names command
// See https://www.alien.net.au/irc/irc2numerics.html#353
type NamesMessage struct {
	Raw     string
	Type    MessageType
	RawType string

	// Channel name
	Channel string

	// List of user names
	Users []string
}

// GetType implements the Message interface, and returns this message's type
func (msg *NamesMessage) GetType() MessageType {
	return msg.Type
}

// PingMessage describes an IRC PING message
type PingMessage struct {
	Raw     string
	Type    MessageType
	RawType string

	Message string
}

// GetType implements the Message interface, and returns this message's type
func (msg *PingMessage) GetType() MessageType {
	return msg.Type
}

// PongMessage describes an IRC PONG message
type PongMessage struct {
	Raw     string
	Type    MessageType
	RawType string

	Message string
}

// GetType implements the Message interface, and returns this message's type
func (msg *PongMessage) GetType() MessageType {
	return msg.Type
}

// Client client to control your connection and attach callbacks
type Client struct {
<<<<<<< HEAD
	IrcAddress           string
	ircUser              string
	ircToken             string
	TLS                  bool
	connActive           tAtomBool
	channels             map[string]bool
	connections          []*connection
	channelUserlistMutex *sync.RWMutex
	channelUserlist      map[string]map[string]bool
	channelsMtx          *sync.RWMutex
	onConnect            func()
	onWhisperMessage     func(message WhisperMessage)
	onPrivateMessage     func(message PrivateMessage)
	onClearChatMessage   func(message ClearChatMessage)
	onRoomStateMessage   func(message RoomStateMessage)
	onClearMessage       func(message ClearMessage)
	onUserNoticeMessage  func(message UserNoticeMessage)
	onUserStateMessage   func(message UserStateMessage)
	onNoticeMessage      func(message NoticeMessage)
	onUserJoinMessage    func(message UserJoinMessage)
	onUserPartMessage    func(message UserPartMessage)
	onReconnectMessage   func(message ReconnectMessage)
	onNamesMessage       func(message NamesMessage)
	onPingMessage        func(message PingMessage)
	onPongMessage        func(message PongMessage)
	onUnsetMessage       func(message RawMessage)
=======
	IrcAddress               string
	ircUser                  string
	ircToken                 string
	TLS                      bool
	connActive               tAtomBool
	channels                 map[string]bool
	channelUserlistMutex     *sync.RWMutex
	channelUserlist          map[string]map[string]bool
	channelsMtx              *sync.RWMutex
	onConnect                func()
	onWhisperMessage         func(message WhisperMessage)
	onPrivateMessage         func(message PrivateMessage)
	onClearChatMessage       func(message ClearChatMessage)
	onRoomStateMessage       func(message RoomStateMessage)
	onClearMessage           func(message ClearMessage)
	onUserNoticeMessage      func(message UserNoticeMessage)
	onUserStateMessage       func(message UserStateMessage)
	onGlobalUserStateMessage func(message GlobalUserStateMessage)
	onNoticeMessage          func(message NoticeMessage)
	onUserJoinMessage        func(message UserJoinMessage)
	onUserPartMessage        func(message UserPartMessage)
	onReconnectMessage       func(message ReconnectMessage)
	onNamesMessage           func(message NamesMessage)
	onPingMessage            func(message PingMessage)
	onPongMessage            func(message PongMessage)
	onUnsetMessage           func(message RawMessage)
>>>>>>> f5ac4c45

	onPingSent func()

	// write is the outgoing messages channel, normally buffered with WriteBufferSize
	write chan string

	// clientReconnect is closed whenever the client needs to reconnect for connection issue reasons
	clientReconnect chanCloser

	// userDisconnect is closed when the user calls Disconnect
	userDisconnect chanCloser

	// pongReceived is listened to by the pinger go-routine after it has sent off a ping. will be triggered by handleLine
	pongReceived chan bool

	// Option whether to send pings every `IdlePingInterval`. The IdlePingInterval is interrupted every time a message is received from the irc server
	// The variable may only be modified before calling Connect
	SendPings bool

	// IdlePingInterval is the interval at which to send a ping to the irc server to ensure the connection is alive.
	// The variable may only be modified before calling Connect
	IdlePingInterval time.Duration

	// PongTimeout is the time go-twitch-irc waits after sending a ping before issuing a reconnect
	// The variable may only be modified before calling Connect
	PongTimeout time.Duration

	// SetupCmd is the command that is ran on successful connection to Twitch. Useful if you are proxying or something to run a custom command on connect.
	// The variable must be modified before calling Connect or the command will not run.
	SetupCmd string

	// Capabilities is the list of capabilities that should be sent as part of the connection setup
	// By default, this is all caps (Tags, Commands, Membership)
	// If this is an empty list or nil, no CAP REQ message is sent at all
	Capabilities []string
}

// NewClient to create a new client
func NewClient(username, oauth string) *Client {
	return &Client{
		ircUser:         username,
		ircToken:        oauth,
		TLS:             true,
		connections:     []*connection{},
		channels:        map[string]bool{},
		channelUserlist: map[string]map[string]bool{},
		channelsMtx:     &sync.RWMutex{},
		// NOTE: IdlePingInterval must be higher than PongTimeout
		SendPings:        true,
		IdlePingInterval: time.Second * 15,
		PongTimeout:      time.Second * 5,

		channelUserlistMutex: &sync.RWMutex{},

		Capabilities: DefaultCapabilities,
	}
}

// NewAnonymousClient to create a new client without login requirements (anonymous user)
// Do note that the Say and Whisper functions will be ineffectual when using this constructor
func NewAnonymousClient() *Client {
	return NewClient("justinfan123123", "oauth:59301")
}

// OnConnect attach callback to when a connection has been established
func (c *Client) OnConnect(callback func()) {
	c.onConnect = callback
}

// OnWhisperMessage attach callback to new whisper
func (c *Client) OnWhisperMessage(callback func(message WhisperMessage)) {
	c.onWhisperMessage = callback
}

// OnPrivateMessage attach callback to new standard chat messages
func (c *Client) OnPrivateMessage(callback func(message PrivateMessage)) {
	c.onPrivateMessage = callback
}

// OnClearChatMessage attach callback to new messages such as timeouts
func (c *Client) OnClearChatMessage(callback func(message ClearChatMessage)) {
	c.onClearChatMessage = callback
}

// OnClearMessage attach callback when a single message is deleted
func (c *Client) OnClearMessage(callback func(message ClearMessage)) {
	c.onClearMessage = callback
}

// OnRoomStateMessage attach callback to new messages such as submode enabled
func (c *Client) OnRoomStateMessage(callback func(message RoomStateMessage)) {
	c.onRoomStateMessage = callback
}

// OnUserNoticeMessage attach callback to new usernotice message such as sub, resub, and raids
func (c *Client) OnUserNoticeMessage(callback func(message UserNoticeMessage)) {
	c.onUserNoticeMessage = callback
}

// OnUserStateMessage attach callback to new userstate
func (c *Client) OnUserStateMessage(callback func(message UserStateMessage)) {
	c.onUserStateMessage = callback
}

// OnGlobalUserStateMessage attach callback to new global user state
func (c *Client) OnGlobalUserStateMessage(callback func(message GlobalUserStateMessage)) {
	c.onGlobalUserStateMessage = callback
}

// OnNoticeMessage attach callback to new notice message such as hosts
func (c *Client) OnNoticeMessage(callback func(message NoticeMessage)) {
	c.onNoticeMessage = callback
}

// OnUserJoinMessage attaches callback to user joins
func (c *Client) OnUserJoinMessage(callback func(message UserJoinMessage)) {
	c.onUserJoinMessage = callback
}

// OnUserPartMessage attaches callback to user parts
func (c *Client) OnUserPartMessage(callback func(message UserPartMessage)) {
	c.onUserPartMessage = callback
}

// OnReconnectMessage attaches callback that is triggered whenever the twitch servers tell us to reconnect
func (c *Client) OnReconnectMessage(callback func(message ReconnectMessage)) {
	c.onReconnectMessage = callback
}

// OnNamesMessage attaches callback to /names response
func (c *Client) OnNamesMessage(callback func(message NamesMessage)) {
	c.onNamesMessage = callback
}

// OnPingMessage attaches callback to PING message
func (c *Client) OnPingMessage(callback func(message PingMessage)) {
	c.onPingMessage = callback
}

// OnPongMessage attaches callback to PONG message
func (c *Client) OnPongMessage(callback func(message PongMessage)) {
	c.onPongMessage = callback
}

// OnUnsetMessage attaches callback to message types we currently don't support
func (c *Client) OnUnsetMessage(callback func(message RawMessage)) {
	c.onUnsetMessage = callback
}

// OnPingSent attaches callback that's called whenever the client sends out a ping message
func (c *Client) OnPingSent(callback func()) {
	c.onPingSent = callback
}

// Say write something in a chat
func (c *Client) Say(channel, text string) {
	channel = strings.ToLower(channel)

	conn := c.getWriteConnection(channel)
	conn.send(fmt.Sprintf("PRIVMSG #%s :%s", channel, text))
}

// Whisper write something in private to someone on twitch
// whispers are heavily spam protected
// so your message might get blocked because of this
// verify your bot to prevent this
func (c *Client) Whisper(username, text string) {
	conn := c.getWriteConnection("")
	conn.send(fmt.Sprintf("PRIVMSG #%s :/w %s %s", c.ircUser, username, text))
}

// Join enter a twitch channel to read more messages.
func (c *Client) Join(channels ...string) {
	messages, joined := createJoinMessages(c.channels, channels...)
	// If we have an active connection, explicitly join
	// before we add the joined channels to our map
	c.channelsMtx.Lock()
	fmt.Println("starting join")
	for _, message := range messages {
		conn := c.getNonFilledConnection()
		if conn.isActive.get() {
			go conn.send(message)
		}
		fmt.Print("join message: ")
		fmt.Println(message)
	}

	for _, channel := range joined {
		c.channels[channel] = c.connActive.get()
		c.channelUserlistMutex.Lock()
		c.channelUserlist[channel] = map[string]bool{}
		c.channelUserlistMutex.Unlock()
	}
	c.channelsMtx.Unlock()
}

func (c *Client) getNonFilledConnection() *connection {
	for _, connection := range c.connections {
		if len(connection.channels) < 50 {
			return connection
		}
	}

	connection, _ := c.makeConnection()
	// handle errors somehow here later
	return connection
}

func (c *Client) getWriteConnection(targetChannel string) *connection {
	for _, connection := range c.connections {
		for _, channel := range connection.channels {
			if channel == targetChannel || targetChannel == "" {
				return connection
			}
		}
	}

	// need to do join logic here
	connection, _ := c.makeConnection()
	// handle errors somehow here later
	return connection
}

// Creates an irc join message to join the given channels.
//
// Returns the join message, any channels included in the join message,
// and any remaining channels. Channels which have already been joined
// are not included in the remaining channels that are returned.
func createJoinMessages(joinedChannels map[string]bool, channels ...string) ([]string, []string) {
	baseMessage := "JOIN"
	joinMessages := []string{}
	joined := []string{}

	if channels == nil || len(channels) < 1 {
		return joinMessages, joined
	}

	sb := strings.Builder{}
	sb.WriteString(baseMessage)

	for _, channel := range channels {
		channel = strings.ToLower(channel)
		// If the channel already exists in the map we don't need to re-join it
		if joinedChannels[channel] {
			continue
		}
		if sb.Len()+len(channel)+2 > maxMessageLength {
			joinMessages = append(joinMessages, sb.String())
			sb.Reset()
			sb.WriteString(baseMessage)
		}
		if sb.Len() == len(baseMessage) {
			sb.WriteString(" #" + channel)
		} else {
			sb.WriteString(",#" + channel)
		}
		joined = append(joined, channel)
	}

	joinMessages = append(joinMessages, sb.String())

	return joinMessages, joined
}

// Depart leave a twitch channel
func (c *Client) Depart(channel string) {
	conn := c.getWriteConnection(channel)
	if conn.isActive.get() {
		go conn.send(fmt.Sprintf("PART #%s", channel))
	}

	c.channelsMtx.Lock()
	delete(c.channels, channel)
	c.channelUserlistMutex.Lock()
	delete(c.channelUserlist, channel)
	c.channelUserlistMutex.Unlock()
	c.channelsMtx.Unlock()
}

// Disconnect close current connection
func (c *Client) Disconnect() error {
	if !c.connActive.get() {
		return ErrConnectionIsNotOpen
	}

	c.userDisconnect.Close()

	return nil
}

// Connect connect the client to the irc server
func (c *Client) Connect() error {
	for {
		conn, err := c.makeConnection()
		c.connections = append(c.connections, conn)

		switch err {
		case errReconnect:
			continue

		default:
			for {
				// idk do stuff
			}
		}
	}
}

func (c *Client) makeConnection() (*connection, error) {
	fmt.Println("making new connection")
	connection := newConnection()
	c.connections = append(c.connections, connection)

	if c.IrcAddress == "" && c.TLS {
		c.IrcAddress = ircTwitchTLS
	} else if c.IrcAddress == "" && !c.TLS {
		c.IrcAddress = ircTwitch
	}

	dialer := &net.Dialer{
		KeepAlive: time.Second * 10,
	}

	var conf *tls.Config
	// This means we are connecting to "localhost". Disable certificate chain check
	if strings.HasPrefix(c.IrcAddress, "127.0.0.1:") {
		conf = &tls.Config{
			InsecureSkipVerify: true,
		}
	} else {
		conf = &tls.Config{}
	}

	var conn net.Conn
	var err error
	if c.TLS {
		conn, err = tls.DialWithDialer(dialer, "tcp", c.IrcAddress, conf)
	} else {
		conn, err = dialer.Dial("tcp", c.IrcAddress)
	}
	if err != nil {
		return connection, err
	}

	wg := sync.WaitGroup{}
	c.clientReconnect.Reset()
	c.userDisconnect.Reset()

	// Start the connection reader in a separate go-routine
	wg.Add(1)
	go c.startReader(conn, &wg, connection)

	// if c.SendPings {
	// 	// If SendPings is true (which it is by default), start the thread
	// 	// responsible for managing sending pings and reading pongs
	// 	// in a separate go-routine
	// 	wg.Add(1)
	// 	c.startPinger(conn, &wg, connection)
	// }

	// Send the initial connection messages (like logging in, getting the CAP REQ stuff)
	c.setupConnection(conn)

	// Start the connection writer in a separate go-routine
	go c.startWriter(conn, connection)

	go func() {
		// start the parser in the same go-routine as makeConnection was called from
		// the error returned from parser will be forwarded to the caller of makeConnection
		// and that error will decide whether or not to reconnect
		err = connection.StartParser(c.handleLine)
		fmt.Println(err) // respawn connection here later etc

		conn.Close()
		connection.reconnect.Close()
	}()
	// Wait connection me setup and return 001
	wg.Wait()
	fmt.Println("returning conn")

	return connection, nil
}

// Userlist returns the userlist for a given channel
func (c *Client) Userlist(channel string) ([]string, error) {
	c.channelUserlistMutex.RLock()
	defer c.channelUserlistMutex.RUnlock()
	usermap, ok := c.channelUserlist[channel]
	if !ok || usermap == nil {
		return nil, fmt.Errorf("could not find userlist for channel '%s' in client", channel)
	}
	userlist := make([]string, len(usermap))

	i := 0
	for key := range usermap {
		userlist[i] = key
		i++
	}

	return userlist, nil
}

// SetIRCToken updates the oauth token for this client used for authentication
// This will not cause a reconnect, but is meant more for "on next connect, use this new token" in case the old token has expired
func (c *Client) SetIRCToken(ircToken string) {
	c.ircToken = ircToken
}

func (c *Client) startReader(reader io.Reader, wg *sync.WaitGroup, connection *connection) {
	defer c.clientReconnect.Close()

	tp := textproto.NewReader(bufio.NewReader(reader))

	for {
		line, err := tp.ReadLine()
		if err != nil {
			return
		}
		messages := strings.Split(line, "\r\n")
		for _, msg := range messages {
			if !connection.isActive.get() && strings.Contains(msg, ":tmi.twitch.tv 001") {
				fmt.Println("activating connection")
				connection.isActive.set(true)
				wg.Done()
				if c.onConnect != nil {
					c.onConnect()
				}
			}
			connection.read <- msg
		}
	}
}

func (c *Client) startPinger(closer io.Closer, wg *sync.WaitGroup, connection *connection) {
	c.pongReceived = make(chan bool, 1)

	go func() {
		defer func() {
			wg.Done()
		}()

		for {
			select {
			case <-connection.reconnect.channel:
				return

			case <-connection.disconnect.channel:
				return

			case <-connection.messageReceived:
				// Interrupt idle ping interval
				continue

			case <-time.After(c.IdlePingInterval):
				if c.onPingSent != nil {
					c.onPingSent()
				}
				connection.send(pingMessage)

				select {
				case <-c.pongReceived:
					// Received pong message within the time limit, we're good
					continue

				case <-time.After(c.PongTimeout):
					// No pong message was received within the pong timeout, disconnect
					connection.reconnect.Close()
					closer.Close()
				}
			}
		}
	}()
}

func (c *Client) setupConnection(conn net.Conn) {
	if c.SetupCmd != "" {
		conn.Write([]byte(c.SetupCmd + "\r\n"))
	}
	if len(c.Capabilities) > 0 {
		_, _ = conn.Write([]byte("CAP REQ :" + strings.Join(c.Capabilities, " ") + "\r\n"))
	}
	conn.Write([]byte("PASS " + c.ircToken + "\r\n"))
	conn.Write([]byte("NICK " + c.ircUser + "\r\n"))
}

func (c *Client) startWriter(writer io.WriteCloser, connection *connection) {
	for {
		select {
		case <-connection.reconnect.channel:
			return

		case <-connection.disconnect.channel:
			return

		case msg := <-connection.write:
			fmt.Print("WRITING: ")
			fmt.Println(msg)
			_, err := writer.Write([]byte(msg + "\r\n"))
			if err != nil {
				// Attempt to re-send failed messages
				connection.write <- msg

				writer.Close()
				connection.reconnect.Close()
				return
			}
		}
	}
}

func (c *Client) initialJoins() {
	// join or rejoin channels on connection
	channels := []string{}
	for channel := range c.channels {
		channels = append(channels, channel)
		c.channels[channel] = false
	}
	c.Join(channels...)
}

func (c *Client) send(line string) bool {
	select {
	case c.write <- line:
		return true
	default:
		return false
	}
}

// Returns how many messages are left in the send buffer. Only used in tests
func (c *Client) sendBufferLength() int {
	return len(c.write)
}

// Errors returned from handleLine break out of readConnections, which starts a reconnect
// This means that we should only return fatal errors as errors here
func (c *Client) handleLine(line string) error {
	message := ParseMessage(line)

	switch msg := message.(type) {
	case *WhisperMessage:
		if c.onWhisperMessage != nil {
			c.onWhisperMessage(*msg)
		}
		return nil

	case *PrivateMessage:
		if c.onPrivateMessage != nil {
			c.onPrivateMessage(*msg)
		}
		return nil

	case *ClearChatMessage:
		if c.onClearChatMessage != nil {
			c.onClearChatMessage(*msg)
		}
		return nil

	case *ClearMessage:
		if c.onClearMessage != nil {
			c.onClearMessage(*msg)
		}
		return nil

	case *RoomStateMessage:
		if c.onRoomStateMessage != nil {
			c.onRoomStateMessage(*msg)
		}
		return nil

	case *UserNoticeMessage:
		if c.onUserNoticeMessage != nil {
			c.onUserNoticeMessage(*msg)
		}
		return nil

	case *UserStateMessage:
		if c.onUserStateMessage != nil {
			c.onUserStateMessage(*msg)
		}
		return nil

	case *GlobalUserStateMessage:
		if c.onGlobalUserStateMessage != nil {
			c.onGlobalUserStateMessage(*msg)
		}
		return nil

	case *NoticeMessage:
		if c.onNoticeMessage != nil {
			c.onNoticeMessage(*msg)
		}
		return c.handleNoticeMessage(*msg)

	case *UserJoinMessage:
		if c.handleUserJoinMessage(*msg) {
			if c.onUserJoinMessage != nil {
				c.onUserJoinMessage(*msg)
			}
		}
		return nil

	case *UserPartMessage:
		if c.handleUserPartMessage(*msg) {
			if c.onUserPartMessage != nil {
				c.onUserPartMessage(*msg)
			}
		}
		return nil

	case *ReconnectMessage:
		// https://dev.twitch.tv/docs/irc/commands/#reconnect-twitch-commands
		if c.onReconnectMessage != nil {
			c.onReconnectMessage(*msg)
		}
		return errReconnect

	case *NamesMessage:
		if c.onNamesMessage != nil {
			c.onNamesMessage(*msg)
		}
		c.handleNamesMessage(*msg)
		return nil

	case *PingMessage:
		if c.onPingMessage != nil {
			c.onPingMessage(*msg)
		}
		c.handlePingMessage(*msg)
		return nil

	case *PongMessage:
		if c.onPongMessage != nil {
			c.onPongMessage(*msg)
		}
		c.handlePongMessage(*msg)
		return nil

	case *RawMessage:
		if c.onUnsetMessage != nil {
			c.onUnsetMessage(*msg)
		}
	}

	return nil
}

func (c *Client) handleNoticeMessage(msg NoticeMessage) error {
	if msg.Channel == "*" {
		if msg.Message == "Login authentication failed" || msg.Message == "Improperly formatted auth" || msg.Message == "Invalid NICK" {
			return ErrLoginAuthenticationFailed
		}
	}

	return nil
}

func (c *Client) handleUserJoinMessage(msg UserJoinMessage) bool {
	// Ignore own joins
	if msg.User == c.ircUser {
		return false
	}

	c.channelUserlistMutex.Lock()
	defer c.channelUserlistMutex.Unlock()

	if c.channelUserlist[msg.Channel] == nil {
		c.channelUserlist[msg.Channel] = map[string]bool{}
	}

	if _, ok := c.channelUserlist[msg.Channel][msg.User]; !ok {
		c.channelUserlist[msg.Channel][msg.User] = true
	}

	return true
}

func (c *Client) handleUserPartMessage(msg UserPartMessage) bool {
	// Ignore own parts
	if msg.User == c.ircUser {
		return false
	}

	c.channelUserlistMutex.Lock()
	defer c.channelUserlistMutex.Unlock()

	delete(c.channelUserlist[msg.Channel], msg.User)

	return true
}

func (c *Client) handleNamesMessage(msg NamesMessage) {
	c.channelUserlistMutex.Lock()
	defer c.channelUserlistMutex.Unlock()

	if c.channelUserlist[msg.Channel] == nil {
		c.channelUserlist[msg.Channel] = map[string]bool{}
	}

	for _, user := range msg.Users {
		c.channelUserlist[msg.Channel][user] = true
	}
}

func (c *Client) handlePingMessage(msg PingMessage) {
	if msg.Message == "" {
		c.send("PONG")
	} else {
		c.send("PONG :" + msg.Message)
	}
}

func (c *Client) handlePongMessage(msg PongMessage) {
	if msg.Message == pingSignature {
		// Received a pong that was sent by us
		select {
		case c.pongReceived <- true:
		default:
		}
	}
}

// chanCloser is a helper function for abusing channels for notifications
// this is an easy "notify many" channel
type chanCloser struct {
	mutex sync.Mutex

	o       *sync.Once
	channel chan struct{}
}

func (c *chanCloser) Reset() {
	c.mutex.Lock()
	defer c.mutex.Unlock()
	c.o = &sync.Once{}
	c.channel = make(chan struct{})
}

func (c *chanCloser) Close() {
	c.mutex.Lock()
	defer c.mutex.Unlock()
	c.o.Do(func() {
		close(c.channel)
	})
}<|MERGE_RESOLUTION|>--- conflicted
+++ resolved
@@ -358,34 +358,6 @@
 
 // Client client to control your connection and attach callbacks
 type Client struct {
-<<<<<<< HEAD
-	IrcAddress           string
-	ircUser              string
-	ircToken             string
-	TLS                  bool
-	connActive           tAtomBool
-	channels             map[string]bool
-	connections          []*connection
-	channelUserlistMutex *sync.RWMutex
-	channelUserlist      map[string]map[string]bool
-	channelsMtx          *sync.RWMutex
-	onConnect            func()
-	onWhisperMessage     func(message WhisperMessage)
-	onPrivateMessage     func(message PrivateMessage)
-	onClearChatMessage   func(message ClearChatMessage)
-	onRoomStateMessage   func(message RoomStateMessage)
-	onClearMessage       func(message ClearMessage)
-	onUserNoticeMessage  func(message UserNoticeMessage)
-	onUserStateMessage   func(message UserStateMessage)
-	onNoticeMessage      func(message NoticeMessage)
-	onUserJoinMessage    func(message UserJoinMessage)
-	onUserPartMessage    func(message UserPartMessage)
-	onReconnectMessage   func(message ReconnectMessage)
-	onNamesMessage       func(message NamesMessage)
-	onPingMessage        func(message PingMessage)
-	onPongMessage        func(message PongMessage)
-	onUnsetMessage       func(message RawMessage)
-=======
 	IrcAddress               string
 	ircUser                  string
 	ircToken                 string
@@ -412,7 +384,6 @@
 	onPingMessage            func(message PingMessage)
 	onPongMessage            func(message PongMessage)
 	onUnsetMessage           func(message RawMessage)
->>>>>>> f5ac4c45
 
 	onPingSent func()
 
